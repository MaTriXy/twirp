--- conflicted
+++ resolved
@@ -964,21 +964,18 @@
 	servName := serviceNameCamelCased(service)
 	structName := unexported(servName) + name + "Client"
 	newClientFunc := "New" + servName + name + "Client"
+	servNameLit := serviceNameLiteral(service)
+	servNameCc := servName
 
 	methCnt := strconv.Itoa(len(service.Method))
 	t.P(`type `, structName, ` struct {`)
 	t.P(`  client HTTPClient`)
-<<<<<<< HEAD
-	t.P(`  camelCaseURLs  [`, methCnt, `]string`)
-	t.P(`  literalURLs    [`, methCnt, `]string`)
-	t.P(`  opts           `, t.pkgs["twirp"], `.ClientOptions`)
-=======
-	t.P(`  urls   [`, methCnt, `]string`)
+	t.P(`  urls  [`, methCnt, `]string`)
 	t.P(`  interceptor `, t.pkgs["twirp"], `.Interceptor`)
 	t.P(`  opts `, t.pkgs["twirp"], `.ClientOptions`)
->>>>>>> f7b17175
-	t.P(`}`)
-	t.P()
+	t.P(`}`)
+	t.P()
+
 	t.P(`// `, newClientFunc, ` creates a `, name, ` client that implements the `, servName, ` interface.`)
 	t.P(`// It communicates using `, name, ` and can be configured with a custom HTTPClient.`)
 	t.P(`func `, newClientFunc, `(baseURL string, client HTTPClient, opts ...`, t.pkgs["twirp"], `.ClientOption) `, servName, ` {`)
@@ -993,35 +990,47 @@
 	t.P()
 	if len(service.Method) > 0 {
 		t.P(`  // Build method URLs: <baseURL>[<prefix>]/<package>.<Service>/<Method>`)
-		t.P(`  sanitizedBaseURL := sanitizeBaseURL(baseURL)`)
-		t.P(`  serviceCamelCasedURL := sanitizedBaseURL + baseServicePath(clientOpts.PathPrefix(), "`, servPkg, `", "`, serviceNameCamelCased(service), `")`)
-		t.P(`  serviceLiteralURL := sanitizedBaseURL + baseServicePath(clientOpts.PathPrefix(), "`, servPkg, `", "`, serviceNameLiteral(service), `")`)
-	}
-
-	t.P(`  camelCaseURLs := [`, methCnt, `]string{`)
+		t.P(`  serviceURL := sanitizeBaseURL(baseURL)`)
+		if servNameLit == servNameCc {
+			t.P(`  serviceURL += baseServicePath(clientOpts.PathPrefix(), "`, servPkg, `", "`, servNameCc, `")`)
+		} else { // proto service name is not CamelCased, then it needs to check client option to decide if needs to change case
+			t.P(`  if clientOpts.LiteralURLs {`)
+			t.P(`    serviceURL += baseServicePath(clientOpts.PathPrefix(), "`, servPkg, `", "`, servNameLit, `")`)
+			t.P(`  } else {`)
+			t.P(`    serviceURL += baseServicePath(clientOpts.PathPrefix(), "`, servPkg, `", "`, servNameCc, `")`)
+			t.P(`  }`)
+		}
+	}
+	t.P(`  urls := [`, methCnt, `]string{`)
 	for _, method := range service.Method {
-		t.P(`    serviceCamelCasedURL + "`, methodNameCamelCased(method), `",`)
-	}
-	t.P(`  }`)
-	t.P()
-	t.P(`  literalURLs := [`, methCnt, `]string{`)
+		t.P(`    serviceURL + "`, methodNameCamelCased(method), `",`)
+	}
+	t.P(`  }`)
+
+	allMethodsCamelCased := true
 	for _, method := range service.Method {
-		t.P(`    serviceLiteralURL + "`, methodNameLiteral(method), `",`)
-	}
-	t.P(`  }`)
-	t.P()
+		methNameLit := methodNameLiteral(method)
+		methNameCc := methodNameCamelCased(method)
+		if methNameCc != methNameLit {
+			allMethodsCamelCased = false
+			break
+		}
+	}
+	if !allMethodsCamelCased {
+		t.P(`  if clientOpts.LiteralURLs {`)
+		t.P(`    urls = [`, methCnt, `]string{`)
+		for _, method := range service.Method {
+			t.P(`    serviceURL + "`, methodNameLiteral(method), `",`)
+		}
+		t.P(`    }`)
+		t.P(`  }`)
+	}
+
 	t.P(`  return &`, structName, `{`)
-<<<<<<< HEAD
-	t.P(`    client:         client,`)
-	t.P(`    camelCaseURLs:  camelCaseURLs,`)
-	t.P(`    literalURLs:    literalURLs,`)
-	t.P(`    opts:           clientOpts,`)
-=======
 	t.P(`    client: client,`)
 	t.P(`    urls:   urls,`)
 	t.P(`    interceptor: `, t.pkgs["twirp"], `.ChainInterceptors(clientOpts.Interceptors...),`)
 	t.P(`    opts: clientOpts,`)
->>>>>>> f7b17175
 	t.P(`  }`)
 	t.P(`}`)
 	t.P()
@@ -1044,13 +1053,7 @@
 		t.P()
 		t.P(`func (c *`, structName, `) call`, methName, `(ctx `, t.pkgs["context"], `.Context, in *`, inputType, `) (*`, outputType, `, error) {`)
 		t.P(`  out := new(`, outputType, `)`)
-		t.P(`  var requestURL = ""`)
-		t.P(`  if c.opts.UseLiteralCaseURLs {`)
-		t.P(`  requestURL = c.literalURLs[`, strconv.Itoa(i), `]`)
-		t.P(`  } else {`)
-		t.P(`  requestURL = c.camelCaseURLs[`, strconv.Itoa(i), `]`)
-		t.P(`  }`)
-		t.P(`  ctx, err := do`, name, `Request(ctx, c.client, c.opts.Hooks, requestURL, in, out)`)
+		t.P(`  ctx, err := do`, name, `Request(ctx, c.client, c.opts.Hooks, c.urls[`, strconv.Itoa(i), `], in, out)`)
 		t.P(`  if err != nil {`)
 		t.P(`    twerr, ok := err.(`, t.pkgs["twirp"], `.Error)`)
 		t.P(`    if !ok {`)
@@ -1066,7 +1069,6 @@
 		t.P(`}`)
 		t.P()
 	}
-
 }
 
 func (t *twirp) generateClientHooks() {
